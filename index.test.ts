--- conflicted
+++ resolved
@@ -57,43 +57,6 @@
   });
 }
 
-const EOT = '\x04';
-const procSelfFd = '/proc/self/fd/';
-const previousFDs: Record<string, string> = {};
-
-// These two functions ensure that there are no extra open file descriptors after each test
-// finishes. Only works on Linux.
-if (os.type() !== 'Darwin') {
-  beforeEach(async () => {
-    for (const filename of await readdir(procSelfFd)) {
-      try {
-        previousFDs[filename] = await readlink(procSelfFd + filename);
-      } catch (err: any) {
-        if (err.code === 'ENOENT') {
-          continue;
-        }
-        throw err;
-      }
-    }
-  });
-  afterEach(async () => {
-    for (const filename of await readdir(procSelfFd)) {
-      try {
-        const linkTarget = await readlink(procSelfFd + filename);
-        if (linkTarget === 'anon_inode:[timerfd]') {
-          continue;
-        }
-        expect(previousFDs).toHaveProperty(filename, linkTarget);
-      } catch (err: any) {
-        if (err.code === 'ENOENT') {
-          continue;
-        }
-        throw err;
-      }
-    }
-  });
-}
-
 describe('PTY', () => {
   const CWD = process.cwd();
 
@@ -130,11 +93,7 @@
   });
 
   test('captures an exit code', (done) => {
-<<<<<<< HEAD
-    let pty = new Pty({
-=======
-    const pty = new Pty({
->>>>>>> 443152aa
+    const pty = new Pty({
       command: '/bin/sh',
       args: ['-c', 'exit 17'],
       onExit: (err, exitCode) => {
@@ -147,14 +106,6 @@
     });
   });
 
-<<<<<<< HEAD
-  // TODO: Not sure why this is failing in Darwin.
-  (os.type() !== 'Darwin' ? test : test.skip)('can be written to', (done) => {
-    // The message should end in newline so that the EOT can signal that the input has ended and not
-    // just the line.
-    const message = 'hello cat\n';
-    let buffer = '';
-=======
   test('can be written to', (done) => {
     // The message should end in newline so that the EOT can signal that the input has ended and not
     // just the line.
@@ -165,18 +116,13 @@
       104, 101, 108, 108, 111, 32, 99, 97, 116, 13, 10, 104, 101, 108, 108, 111,
       32, 99, 97, 116, 13, 10,
     ]);
->>>>>>> 443152aa
 
     const pty = new Pty({
       command: '/bin/cat',
       onExit: () => {
         // We have local echo enabled, so we'll read the message twice.
-<<<<<<< HEAD
-        expect(buffer).toBe('hello cat\r\nhello cat\r\n');
-=======
         assert(buffer);
         expect(macOSLinuxCatBufferCompare(buffer, result)).toBe(true);
->>>>>>> 443152aa
         pty.close();
 
         done();
@@ -187,12 +133,8 @@
     const writeStream = fs.createWriteStream('', { fd: pty.fd() });
 
     readStream.on('data', (chunk) => {
-<<<<<<< HEAD
-      buffer += chunk.toString();
-=======
       assert(Buffer.isBuffer(chunk));
       buffer = chunk;
->>>>>>> 443152aa
     });
     readStream.on('error', (err: any) => {
       if (err.code && err.code.indexOf('EIO') !== -1) {
@@ -286,34 +228,21 @@
     });
   });
 
-<<<<<<< HEAD
-  // TODO: Not sure why this is failing in Darwin.
-  (os.type() !== 'Darwin' ? test : test.skip)('respects env', (done) => {
-=======
   test('respects env', (done) => {
->>>>>>> 443152aa
     const message = 'hello from env';
     let buffer: Buffer | undefined;
 
     const pty = new Pty({
       command: '/bin/sh',
-<<<<<<< HEAD
-      args: ['-c', 'sleep 0.1s && echo $ENV_VARIABLE && exit'],
-=======
       args: ['-c', 'echo $ENV_VARIABLE && exit'],
->>>>>>> 443152aa
       envs: {
         ENV_VARIABLE: message,
       },
       onExit: (err, exitCode) => {
         expect(err).toBeNull();
         expect(exitCode).toBe(0);
-<<<<<<< HEAD
-        expect(buffer).toBe(message + '\r\n');
-=======
         assert(buffer);
         expect(Buffer.compare(buffer, Buffer.from(message + '\r\n'))).toBe(0);
->>>>>>> 443152aa
         pty.close();
 
         done();
@@ -332,50 +261,45 @@
       }
       throw err;
     });
-    readStream.on('error', (err: any) => {
-      if (err.code && err.code.indexOf('EIO') !== -1) {
-        return;
-      }
-      throw err;
-    });
-  });
-
-<<<<<<< HEAD
-  // TODO: Not sure why this is failing in Darwin.
-  (os.type() !== 'Darwin' ? test : test.skip)(
-    'works with Bun.read & Bun.write',
-    (done) => {
-      const message = 'hello bun\n';
-      let buffer = '';
-
-      const pty = new Pty({
-        command: '/bin/cat',
-        onExit: (_err, _exitCode) => {
-          // We have local echo enabled, so we'll read the message twice. Furthermore, the newline
-          // is converted to `\r\n` in this method.
-          expect(buffer).toBe('hello bun\r\nhello bun\r\n');
-          pty.close();
-
-          done();
-        },
-      });
-
-      const file = Bun.file(pty.fd());
-
-      async function read() {
-        const stream = file.stream();
-        for await (const chunk of stream) {
-          buffer += Buffer.from(chunk).toString();
-          // TODO: For some reason, Bun's stream will raise the EIO somewhere where we cannot catch
-          // it, and make the test fail no matter how many try / catch blocks we add.
-          break;
-        }
-      }
-
-      read();
-      Bun.write(pty.fd(), message + EOT + EOT);
-    },
-  );
+  });
+
+  test('works with Bun.read & Bun.write', (done) => {
+    const message = 'hello bun\n';
+    let buffer: Uint8Array | undefined;
+
+    const result = new Uint8Array([
+      104, 101, 108, 108, 111, 32, 98, 117, 110, 13, 10, 104, 101, 108, 108,
+      111, 32, 98, 117, 110, 13, 10,
+    ]);
+
+    const pty = new Pty({
+      command: '/bin/cat',
+      onExit: () => {
+        // We have local echo enabled, so we'll read the message twice. Furthermore, the newline
+        // is converted to `\r\n` in this method.
+        assert(buffer !== undefined);
+        expect(macOSLinuxCatBufferCompare(buffer, result)).toBe(true);
+        pty.close();
+
+        done();
+      },
+    });
+
+    const file = Bun.file(pty.fd());
+
+    async function read() {
+      const stream = file.stream();
+      for await (const chunk of stream) {
+        buffer = chunk;
+        // TODO: For some reason, Bun's stream will raise the EIO somewhere where we cannot catch
+        // it, and make the test fail no matter how many try / catch blocks we add.
+        break;
+      }
+    }
+
+    read();
+    Bun.write(pty.fd(), message + EOT + EOT);
+  });
 
   // This test is not supported on Darwin at all.
   (os.type() !== 'Darwin' ? test : test.skip)(
@@ -401,45 +325,6 @@
       Bun.write(pty.fd(), message + EOT + EOT);
     },
   );
-=======
-  test('works with Bun.read & Bun.write', (done) => {
-    const message = 'hello bun\n';
-    let buffer: Uint8Array | undefined;
-
-    const result = new Uint8Array([
-      104, 101, 108, 108, 111, 32, 98, 117, 110, 13, 10, 104, 101, 108, 108,
-      111, 32, 98, 117, 110, 13, 10,
-    ]);
-
-    const pty = new Pty({
-      command: '/bin/cat',
-      onExit: () => {
-        // We have local echo enabled, so we'll read the message twice. Furthermore, the newline
-        // is converted to `\r\n` in this method.
-        assert(buffer !== undefined);
-        expect(macOSLinuxCatBufferCompare(buffer, result)).toBe(true);
-        pty.close();
-
-        done();
-      },
-    });
-
-    const file = Bun.file(pty.fd());
-
-    async function read() {
-      const stream = file.stream();
-      for await (const chunk of stream) {
-        buffer = chunk;
-        // TODO: For some reason, Bun's stream will raise the EIO somewhere where we cannot catch
-        // it, and make the test fail no matter how many try / catch blocks we add.
-        break;
-      }
-    }
-
-    read();
-    Bun.write(pty.fd(), message + EOT + EOT);
-  });
->>>>>>> 443152aa
 
   test("doesn't break when executing non-existing binary", (done) => {
     try {
