--- conflicted
+++ resolved
@@ -24,44 +24,10 @@
   return a1 === a2;
 }
 
-<<<<<<< HEAD
-const testSkipOnDarwin = os.type() === 'Darwin' ? test.skip : test;
-
-// These two functions ensure that there are no extra open file descriptors after each test
-// finishes. Only works on Linux.
-if (os.type() !== 'Darwin') {
-  beforeEach(async () => {
-    for (const filename of await readdir(procSelfFd)) {
-      try {
-        previousFDs[filename] = await readlink(procSelfFd + filename);
-      } catch (err: any) {
-        if (err.code === 'ENOENT') {
-          continue;
-        }
-        throw err;
-      }
-    }
-  });
-  afterEach(async () => {
-    for (const filename of await readdir(procSelfFd)) {
-      try {
-        const linkTarget = await readlink(procSelfFd + filename);
-        if (linkTarget === 'anon_inode:[timerfd]') {
-          continue;
-        }
-        expect(previousFDs).toHaveProperty(filename, linkTarget);
-      } catch (err: any) {
-        if (err.code === 'ENOENT') {
-          continue;
-        }
-        throw err;
-      }
-    }
-  });
-}
-=======
 const IS_LINUX = os.type() === 'Linux';
 const IS_DARWIN = os.type() === 'Darwin';
+
+const testSkipOnDarwin = IS_DARWIN ? test.skip : test;
 
 // // These two functions ensure that there are no extra open file descriptors after each test
 // // finishes. Only works on Linux.
@@ -95,7 +61,6 @@
 //     }
 //   });
 // }
->>>>>>> b89e5eaf
 
 describe('PTY', () => {
   const CWD = process.cwd();
@@ -357,11 +322,7 @@
   });
 
   // This test is not supported on Darwin at all.
-<<<<<<< HEAD
   testSkipOnDarwin('works with data callback', (done) => {
-=======
-  (IS_DARWIN ? test.skip : test)('works with data callback', (done) => {
->>>>>>> b89e5eaf
     const message = 'hello bun\n';
     let buffer = '';
 
