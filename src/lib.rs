--- conflicted
+++ resolved
@@ -7,20 +7,15 @@
 use std::thread;
 
 use libc::{self, c_int};
-<<<<<<< HEAD
 use napi::bindgen_prelude::{Buffer, JsFunction};
 use napi::threadsafe_function::{ErrorStrategy, ThreadsafeFunction, ThreadsafeFunctionCallMode};
 use napi::Status::GenericFailure;
 use napi::{self, Env};
-use rustix::event::{poll, PollFd, PollFlags};
-=======
-use napi::bindgen_prelude::JsFunction;
-use napi::threadsafe_function::{ErrorStrategy, ThreadsafeFunction, ThreadsafeFunctionCallMode};
-use napi::Status::GenericFailure;
-use napi::{self, Env};
->>>>>>> 443152aa
 use rustix_openpty::openpty;
 use rustix_openpty::rustix::termios::{self, InputModes, OptionalActions, Winsize};
+
+#[cfg(target_os = "linux")]
+use rustix::event::{poll, PollFd, PollFlags};
 
 #[macro_use]
 extern crate napi_derive;
@@ -69,12 +64,9 @@
 ///   // TODO: Handle the error.
 /// });
 /// ```
-<<<<<<< HEAD
 ///
 /// The last parameter (a callback that gets stdin chunks) is optional and is only there for
 /// compatibility with bun 1.1.7.
-=======
->>>>>>> 443152aa
 #[napi]
 #[allow(dead_code)]
 struct Pty {
@@ -95,11 +87,8 @@
   pub size: Option<Size>,
   #[napi(ts_type = "(err: null | Error, exitCode: number) => void")]
   pub on_exit: JsFunction,
-<<<<<<< HEAD
   #[napi(ts_type = "(err: null | Error, data: Buffer) => void")]
   pub on_data: Option<JsFunction>,
-=======
->>>>>>> 443152aa
 }
 
 /// A size struct to pass to resize.
@@ -245,7 +234,6 @@
     let ts_on_exit: ThreadsafeFunction<i32, ErrorStrategy::CalleeHandled> = opts
       .on_exit
       .create_threadsafe_function(0, |ctx| ctx.env.create_int32(ctx.value).map(|v| vec![v]))?;
-<<<<<<< HEAD
     let ts_on_data = opts
       .on_data
       .map(|on_data| {
@@ -370,34 +358,10 @@
                 err.raw_os_error().unwrap_or(-1)
               ),
             )),
-=======
-    thread::spawn(move || match child.wait() {
-      Ok(status) => {
-        if status.success() {
-          ts_on_exit.call(Ok(0), ThreadsafeFunctionCallMode::Blocking);
-        } else {
-          ts_on_exit.call(
-            Ok(status.code().unwrap_or(-1)),
->>>>>>> 443152aa
             ThreadsafeFunctionCallMode::Blocking,
           );
         }
       }
-<<<<<<< HEAD
-=======
-      Err(err) => {
-        ts_on_exit.call(
-          Err(napi::Error::new(
-            GenericFailure,
-            format!(
-              "OS error when waiting for child process to exit: {}",
-              err.raw_os_error().unwrap_or(-1)
-            ),
-          )),
-          ThreadsafeFunctionCallMode::Blocking,
-        );
-      }
->>>>>>> 443152aa
     });
 
     Ok(Pty {
@@ -428,7 +392,6 @@
           format!("ioctl TIOCSWINSZ failed: {}", Error::last_os_error()),
         ));
       }
-<<<<<<< HEAD
 
       Ok(())
     } else {
@@ -439,18 +402,6 @@
     }
   }
 
-=======
-
-      Ok(())
-    } else {
-      Err(napi::Error::new(
-        napi::Status::GenericFailure,
-        "ioctl TIOCSWINSZ failed: bad file descriptor (os error 9)",
-      ))
-    }
-  }
-
->>>>>>> 443152aa
   /// Returns a file descriptor for the PTY controller. If running under node, it will dup the file
   /// descriptor, but under bun it will return the same file desciptor, since bun does not close
   /// the streams by itself. Maybe that is a bug in bun, so we should confirm the new behavior
